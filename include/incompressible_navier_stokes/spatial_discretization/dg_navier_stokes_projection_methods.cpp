--- conflicted
+++ resolved
@@ -118,16 +118,9 @@
     // use single precision for multigrid
     typedef float MultigridNumber;
 
-<<<<<<< HEAD
-    typedef PreconditionableOperator<dim, MultigridNumber>           MG_BASE;
-    typedef Poisson::LaplaceOperator<dim, degree_p, MultigridNumber> MG_OPERATOR;
-
+    typedef PreconditionableOperator<dim, MultigridNumber>                           MG_BASE;
+    typedef Poisson::LaplaceOperator<dim, degree_p, MultigridNumber>                 MG_OPERATOR;
     typedef Poisson::MultigridPreconditioner<dim, degree_p, Number, MultigridNumber> MULTIGRID;
-=======
-    typedef MultigridOperatorBase<dim, MultigridNumber>               MG_BASE;
-    typedef Poisson::LaplaceOperator<dim, degree_p, MultigridNumber>  MG_OPERATOR;
-    typedef MultigridPreconditionerBase<dim, Number, MultigridNumber> MULTIGRID;
->>>>>>> 7cb69a3a
 
     preconditioner_pressure_poisson.reset(new MULTIGRID());
 
