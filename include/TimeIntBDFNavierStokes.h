--- conflicted
+++ resolved
@@ -166,13 +166,8 @@
   std::ifstream in (filename.c_str());
   check_file(in, filename);
   boost::archive::binary_iarchive ia (in);
-<<<<<<< HEAD
   resume_restart<dim,value_type>
-      (ia, param, time, postprocessor, time_steps, order);
-=======
-  resume_restart<dim,fe_degree,fe_degree_p,fe_degree_xwall,xwall_quad_rule,value_type>
       (ia, param, time, time_steps, order);
->>>>>>> d567dfac
 
   read_restart_vectors(ia);
 
