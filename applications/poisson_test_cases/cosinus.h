--- conflicted
+++ resolved
@@ -139,18 +139,10 @@
 template<int dim>
 void
 create_grid_and_set_boundary_conditions(
-<<<<<<< HEAD
-  parallel::distributed::Triangulation<dim> &       triangulation,
-  unsigned int const                                n_refine_space,
-  std::shared_ptr<Poisson::BoundaryDescriptor<dim>> boundary_descriptor,
-  std::vector<
-    GridTools::PeriodicFacePair<typename Triangulation<dim>::cell_iterator>> & /*periodic_faces*/)
-=======
   parallel::distributed::Triangulation<dim> &                                            triangulation,
   unsigned int const                                                                     n_refine_space,
   std::shared_ptr<Poisson::BoundaryDescriptor<dim>>                                      boundary_descriptor,
   std::vector<GridTools::PeriodicFacePair<typename Triangulation<dim>::cell_iterator>> & /*periodic_faces*/)
->>>>>>> 7cb69a3a
 {
   // hypercube: [left,right]^dim
   const double left = -0.5 * numbers::PI, right = +0.5 * numbers::PI;
